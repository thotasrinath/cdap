# -*- coding: utf-8 -*-

# Copyright © 2016 Cask Data, Inc.
#
# Licensed under the Apache License, Version 2.0 (the "License"); you may not
# use this file except in compliance with the License. You may obtain a copy of
# the License at
#
# http://www.apache.org/licenses/LICENSE-2.0
#
# Unless required by applicable law or agreed to in writing, software
# distributed under the License is distributed on an "AS IS" BASIS, WITHOUT
# WARRANTIES OR CONDITIONS OF ANY KIND, either express or implied. See the
# License for the specific language governing permissions and limitations under
# the License.

"""Simple, inelegant Sphinx extension which adds a directive for a
tabbed parsed-literals that may be switched between in HTML.

version: 0.3

The directive adds these parameters, both optional:

    :languages: comma-separated list of pygments languages; default "console"

    :tabs: comma-separated list of tabs; default "Linux,Windows"
    
    :copyable: flag to indicate that all text can be "copied"
    
    :single: flag to indicate that only one tab should be used, with no label (not yet implemented)

    :independent: flag to indicate that this tab set does not link to another tabs
    
    :dependent: name of tab set this tab belongs to; default "linux-windows"

    :mapping: comma-separated list of linked-tabs; default "Linux,Windows"

Separate the code blocks with matching comment lines. Tabs must follow in order of :tabs:
option. Comment labels are for convenience, and don't need to match. Note example uses a
tab label with a space in it, and is enclosed in quotes. Note that the comma-separated
lists must not have spaces in them (outside of quotes); ie, use "java,scala", not 
"java, scala".

The mapping maps a tab that is displayed to the trigger that will display it.
For example, you could have a set of tabs:

    :tabs: "Mac OS X",Windows
    :mapping: linux,windows
    :dependent: linux-windows
    
Clicking on a "Linux" tab in another tab-set would activate the "Mac OS X" tab in this tab set.

Note that slightly different rule operate for replacements: a replacement such as
"\|replace|" will work, and the backslash will be interpreted as a single backslash rather
than as escaping the "|".

If there is only one tab, the node is set to "independent" automatically, as there is
nothing to switch. If :languages: is not supplied for the single tab, "shell-session" is
used.

Lines that begin with "$", "#", ">", "&gt;", "cdap >", "cdap &gt;" are treated as command 
lines and the text following is auto-selected for copying on mouse-over. (On Safari,
command-V is still required for copying; other browser support click-copying to the
clipboard.)

FIXME: Add a concept of "tab labels" versus "tab keys".
FIXME: Implement the ":single:" flag.

Examples:

.. tabbed-parsed-literal::
    :languages: console,shell-session
    :tabs: "Linux or OS/X",Windows
    
    .. Linux

    $ cdap-cli.sh start flow HelloWorld.WhoFlow
    Successfully started flow 'WhoFlow' of application 'HelloWorld' with stored runtime arguments '{}'
    
    $ curl -o /etc/yum.repos.d/cask.repo http://repository.cask.co/centos/6/x86_64/cdap/|short-version|/cask.repo
    
    .. Windows
    
    > cdap-cli.bat start flow HelloWorld.WhoFlow
    Successfully started flow 'WhoFlow' of application 'HelloWorld' with stored runtime arguments '{}'

    > <CDAP-SDK-HOME>\libexec\bin\curl.exe -d c:\|release| -X POST 'http://repository.cask.co/centos/6/x86_64/cdap/|short-version|/cask.repo'

If you pass a single set of commands, without comments, the directive will create a
two-tabbed "Linux" and "Windows" with a generated Windows-equivalent command set. Check
the results carefully, and file an issue if it is unable to create the correct command.
Worst-case is that you have to use the full format and enter the two commands.

.. tabbed-parsed-literal::

    $ cdap-cli.sh start flow HelloWorld.WhoFlow
    Successfully started flow 'WhoFlow' of application 'HelloWorld' with stored runtime arguments '{}'
    
    $ curl -o /etc/yum.repos.d/cask.repo http://repository.cask.co/centos/6/x86_64/cdap/|short-version|/cask.repo
    
.. tabbed-parsed-literal::
    :copyable:
    :single:
    
    SELECT * FROM dataset_uniquevisitcount ORDER BY value DESC LIMIT 5
    
Tab sets are either independent or dependent. Independent tabs do not participate in page or site tab setting.
In other words, clicking on a tab does not change any other tabs. Dependent tabs do. Clicking on the "Linux"
tab will change all other tabs to "Linux". You may need to include a mapping listing the relationship, such as this:

.. tabbed-parsed-literal::
  :tabs: Linux,Windows,"Distributed CDAP"
  :mapping: Linux,Windows,Linux
  :languages: console,shell-session,console

    ...
    
This maps the tab "Distributed CDAP" to the other "Linux" tabs on the site. Clicking that
tab would change other tabs to the "linux" tab. (Changing to "linux" from another tab will
cause the first "linux" tab to be selected.)

JavaScript and design of tabs was taken from the Apache Spark Project:
http://spark.apache.org/examples.html

"""

import ast

from docutils import nodes
from docutils.parsers.rst import Directive, directives
from docutils.parsers.rst.directives.body import ParsedLiteral
from docutils.parsers.rst.roles import set_classes

DEFAULT_LANGUAGES = ['console', 'shell-session']
DEFAULT_TAB_SET = 'linux-windows'
DEFAULT_TABS = ['Linux', 'Windows']

TPL_COUNTER = 0

# Sets the handlers for the tabs used by a particular instance of tabbed parsed literal
# Note doubled {{ to pass them through formatting
DEPENDENT_JS_TPL = """\
<script type="text/javascript">

$(function {div_name}() {{
  var tabs = {tab_links};
  var mapping = {mapping};
  var tabSetID = {tabSetID};
  for (var i = 0; i < tabs.length; i++) {{
    var tab = tabs[i];
    $("#{div_name} .example-tab-" + tab).click(changeExampleTab(tab, mapping, "{div_name}", tabSetID));
  }}
}});

</script>
"""

# Note doubled {{ to pass them through formatting
INDEPENDENT_JS_TPL = """\
<script type="text/javascript">

function change_{div_name}_ExampleTab(tab) {{
  return function(e) {{
    e.preventDefault();
    var scrollOffset = $(this).offset().top - $(document).scrollTop();
    $("#{div_name} .tab-pane").removeClass("active");
    $("#{div_name} .tab-pane-" + tab).addClass("active");
    $("#{div_name} .example-tab").removeClass("active");
    $("#{div_name} .example-tab-" + tab).addClass("active");
    $(document).scrollTop($(this).offset().top - scrollOffset);
  }}
}}

$(function() {{
  var tabs = {tab_links};
  for (var i = 0; i < tabs.length; i++) {{
    var tab = tabs[i];
    $("#{div_name} .example-tab-" + tab).click(change_{div_name}_ExampleTab(tab));
  }}
}});

</script>
"""

DIV_START = """
<div id="{div_name}" class="{class}">
"""

NAV_TABS = """
<ul class="nav nav-tabs">
%s</ul>

"""

NAV_TABS_ENTRY = """\
<li class="example-tab example-tab-{tab_link} {active}"><a href="#">{tab_name}</a></li>
"""

TAB_CONTENT_START = """\
<div class="tab-contents">

"""

DIV_END = """
</div>
"""

TAB_CONTENT_ENTRY_START = """\
<div class="tab-pane tab-pane-{tab_link} {active}">
<div class="code code-tab">
"""

DIV_DIV_END = """
</div>
</div>
"""


def dequote(s):
    """
    If a string has single or double quotes around it, remove them.
    Make sure the pair of quotes match.
    If a matching pair of quotes is not found, return the string unchanged.
    """
    if (s[0] == s[-1]) and s.startswith(("'", '"')):
        return s[1:-1]
    return s
    
def convert(c, state={}):
    """
    Converts a Linux command to a Windows-equivalent following a few simple rules:

    - Converts a starting '$' to '>'
    - Forward-slashes in 'http[s]' and 'localhost:10000' URIs are preserved
    - Other forward-slashes become backslashes
    - A lone backslash (the Linux line continuation character) becomes a '^'
    - '.sh' commands become '.bat' commands
    - removes a "-w'\n'" option from curl commands
    - state option allows one command to pass state to the next line to be converted

    """
    DEBUG = False
#     DEBUG = True
    w = []
    text_list = c.split()
    CLI = 'cdap-cli.sh'
    CURL = 'curl'
    IN_CLI = False
    IN_CURL = False
    for k in ['IN_CLI', 'IN_CURL']:
        if not state.has_key(k):
            state[k] = False
    if DEBUG: print "\nconverting: %s\nstate: %s" % (c, state)
    for i, v in enumerate(text_list):
        if DEBUG: print "v:%s" % v
        if v == CLI or state['IN_CLI']:
            IN_CLI = True
            state['IN_CLI'] =  False
        if v == CURL or state['IN_CURL']:
            IN_CURL = True
            state['IN_CURL'] =  False
        if i == 0 and v == '$':
            w.append('>')
            if DEBUG: print "w.append('>')"
            continue
        if v.endswith('.sh'):
            v = v.replace('.sh', '.bat')
            if DEBUG: print "v.replace('.sh', '.bat')"
        if v == '\\':
            w.append('^')
            if IN_CLI:
                state['IN_CLI'] = True
            if IN_CURL: 
                state['IN_CURL'] = True
            if DEBUG: print "w.append('^')"
            continue
        if IN_CURL and (v in ["-w'\\n'", '-w"\\n"']):
            continue
        if (IN_CLI or IN_CURL) and v.startswith('"'):
            if DEBUG: print "v.startswith('\"')"
            w.append(v)
            continue
        if v.find('/') != -1:
            if DEBUG: print "found slash: IN_CLI: %s v: %s" % (IN_CLI, v)
            if (v.startswith('localhost') or v.startswith('"localhost') or v.startswith('"http:') 
                    or v.startswith('"https:') or v.startswith('http:') or v.startswith('https:')):
                if DEBUG: print "v.startswith..."
                w.append(v)
                continue
            if IN_CLI:
                if i > 0 and text_list[i-1] in ['body:file', 'artifact']:
                    if DEBUG: print "IN_CLI and path"
                else:
                    w.append(v)
                    continue
            w.append(v.replace('/', '\\'))
        else:
            if DEBUG: print "didn't find slash"
            w.append(v)
            
    if DEBUG: print "converted to: %s\nstate: %s" % (' '.join(w), state)
    return ' '.join(w), state


class TabbedParsedLiteralNode(nodes.literal_block):
    """TabbedParsedLiteralNode is an extended literal_block that supports replacements."""

    def cleanup(self):
        for i, v in enumerate(self.traverse()):
            if isinstance(v, nodes.Text):
                t = v.astext()
                if t.endswith('.\ ') or t.endswith('=\ '):
                    t = t[:-2]
                if t.find('\`') != -1:
                    t = t.replace('\`', '`')
                if t != v.astext():
                    self.replace(v, nodes.Text(t))

class TabbedParsedLiteral(ParsedLiteral):
    """TabbedParsedLiteral is a set of different blocks"""

    option_spec = dict(dependent=directives.unchanged_required,
                        independent=directives.flag,
                        languages=directives.unchanged_required,
                        mapping=directives.unchanged_required,
                        tabs=directives.unchanged_required,
                        copyable=directives.flag,
                        single=directives.flag,
                        **ParsedLiteral.option_spec)
    has_content = True

    def cleanup_content(self):
        """Parses content, looks for comment markers, removes them, prepares backslashes.
           Calculates size for each block.
        """
        content = self.content
        text_block = '\n'.join(content)
        
        if not text_block.startswith('.. ') or text_block.index('\n.. ') == -1:
            # There are no comments... generating a Windows-equivalent code
            LINUX = ['.. Linux', '']
            WINDOWS = ['', '.. Windows', '']
            old_content = []
            new_content = []
            state = {}
            for line in self.content:
                old_content.append(line)
                new_line, state = convert(line, state)
                new_content.append(new_line)
            content = LINUX + old_content + WINDOWS + new_content
#             print "old_content:\n%s\n" % ('\n'.join(old_content))
#             print "new_content:\n%s\n" % ('\n'.join(new_content))

        line_sets = []
        line_set = []
        for line in content:
            if line.startswith('.. '):
                if line_set:
                    line_sets.append(line_set)
                    line_set = []
            else:
                line_set.append(line)
        line_sets.append(line_set)

        line_counts = []
        lines = []
        for line_set in line_sets:
            block = '\n'.join(line_set).rstrip()
            block = block.replace('\\', '\\\\')
            block = block.replace('\\|', '\\\ |')
<<<<<<< HEAD
            block = block.replace('*', '\*')
            block = block.replace(' |-', ' \|-')
            block = block.replace('\n|-', '\n\|-')
            block = block.replace(' |+', ' \|+')
            block = block.replace('\n|+', '\n\|+')
=======
            block = block.replace('*', '\*')            
>>>>>>> ad82717f
            if not block.endswith('\n'):
                block += '\n'
            lines.append(block)
            line_counts.append(block.count('\n') +1)
    
        return line_counts, lines
    
    def cleanup_option(self, option, default):
        """Removes leading or trailing quotes or double-quotes from a string option."""
        _option = self.options.get(option,'')
        if not _option:
            return default
        else:
            return dequote(_option)

    def cleanup_options(self, option, default):
        """Removes leading or trailing quotes or double-quotes from a string option list."""
        _option = self.options.get(option,'')
        if not _option:
            return default
        else:
            _options = []
            for s in _option.split(","):
                _options.append(dequote(s))         
            return _options
                    
    def run(self):
        set_classes(self.options)
        self.assert_has_content()

        line_counts, lines = self.cleanup_content()
        text = '\n'.join(lines)
        # Sending text to state machine for inline text replacement
        text_nodes, messages = self.state.inline_text(text, self.lineno)
 
# Debugging Code start
#         if messages:
#             print "text:\n%s" % text
#             print "text_nodes:\n%s" % text_nodes
#             for n in text_nodes:
#                 print "n:\n%s" % n
#             print 'messages:'
#             for m in messages:
#                 print m
# Debugging Code end
        
        node = TabbedParsedLiteralNode(text, '', *text_nodes, **self.options)
        node.cleanup()
        node.line = self.content_offset + 1
        self.add_name(node)

        node['copyable'] = self.options.has_key('copyable')
        node['independent'] = self.options.has_key('independent')
        node['languages'] = self.cleanup_options('languages', DEFAULT_LANGUAGES)
        node['line_counts'] = line_counts
        node['linenos'] = self.cleanup_options('linenos', '')
        node['single'] = self.options.has_key('single')
        node['tabs'] = self.cleanup_options('tabs', DEFAULT_TABS)
        tab_count = len(node['tabs'])
        if tab_count == 1:
            # If only one tab, force to be independent
            node['independent'] = True
            # If languages were not supplied, make it a shell-session
            if not self.options.has_key('languages'):
                node['languages'] = [DEFAULT_LANGUAGES[1]]
        if tab_count != len(node['languages']):
            print "Error: tabs (%s) don't match languages (%s)" % (node['tabs'], node['languages'])
            node['languages'] = [DEFAULT_LANGUAGES[0]] * tab_count
        if not node['independent']:
            node['dependent'] = self.cleanup_option('dependent', DEFAULT_TAB_SET)
            node['mapping'] = self.cleanup_options('mapping', node['tabs'])
            if tab_count != len(node['mapping']):
                print "Error: tabs (%s) don't match mapping (%s)" % (node['tabs'], node['mapping'])
                if tab_count > 1:
                    node['mapping'] = DEFAULT_TABS + [DEFAULT_TABS[0]] * (tab_count -2)
                else:
                    node['mapping'] = [DEFAULT_TABS[0]] * tab_count
        return [node] + messages
        
def visit_tpl_html(self, node):
    """Visit a Tabbed Parsed Literal node"""
    global TPL_COUNTER
    TPL_COUNTER += 1

    def _highlighter(node, text, lang='console'):
        linenos = text.count('\n') >= \
            self.highlightlinenothreshold - 1
        highlight_args = node.get('highlight_args', {})
        if lang:
            # code-block directives
            highlight_args['force'] = True
        if 'linenos' in node:
            linenos = node['linenos']
        if lang is self.highlightlang_base:
            # only pass highlighter options for original language
            opts = self.highlightopts
        else:
            opts = {}
        def warner(msg):
            self.builder.warn(msg, (self.builder.current_docname, node.line))
        highlighted = self.highlighter.highlight_block(
            text, lang, opts=opts, warn=warner, linenos=linenos,
            **highlight_args)
        copyable = node.get('copyable')
        new_highlighted = ['','<!-- tabbed-parsed-literal start -->',]
        if lang in ['console', 'shell-session', 'ps1', 'powershell']:

#             print "highlighted (before):\n%s" % highlighted 
            # Console-specific highlighting
            new_highlighted = ['','<!-- tabbed-parsed-literal start -->',]
            continuing_line = False # Indicates current line continues to next
            continued_line = False # Indicates current line was continued from previous
            copyable_text = False # Indicates that the line (or the previous) now has copyable text in it
            for l in highlighted.splitlines():
                if copyable:
                    t = "<pre>"
                    i = l.find(t)
                    if i != -1:
                        l = "%s<pre class=\"copyable\"><span class=\"copyable-text\">%s" % (l[:i], l[len(t)+i:])
                    t = "</pre>"
                    i = l.find(t)
                    if i != -1:
                        l = "%s</span></pre>%s" % (l[:i], l[len(t)+i:])
                else:
                    continuing_line = False
                    if l:
                        continuing_line = l.endswith('\\</span>') or l.endswith('^</span>')    
    #                 print "continuing_line: %s continued_line: %s l: %s" % (continuing_line, continued_line, l)
                
                    for p in ['$', '#', '>', '&gt;', 'cdap >', 'cdap &gt;']:
                        if l.startswith(p):
                            l = "<span class=\"gp\">%s</span><span class=\"copyable copyable-text\">%s" % (p, l[1:])
                            copyable_text = True
                            break
                        
                        t = "<pre>%s " % p
                        i = l.find(t)
                        if i != -1:
                            l = "%s<pre class=\"copyable\"><span class=\"gp\">%s </span><span \"copyable-text\">%s" % (l[:i], p, l[len(t)+i:])
                            copyable_text = True
                            break
                                                
                        t = "<pre><span class=\"go\">%s " % p
                        i = l.find(t)
                        if i != -1:
                            l = "%s<pre class=\"copyable\"><span class=\"gp\">%s </span><span class=\"copyable-text\"><span class=\"go\">%s" % (l[:i], p, l[len(t)+i:])
                            copyable_text = True
                            break
                    
                        t = "<pre><span class=\"gp\">%s</span> " % p
                        i = l.find(t)
                        if i != -1:
                            l = "%s<pre class=\"copyable\"><span class=\"gp\">%s </span><span class=\"copyable-text\">%s" % (l[:i], p, l[len(t)+i:])
                            copyable_text = True
                            break

                        t = "<span class=\"go\">%s " % p
                        if l.startswith(t):
                            if continued_line:
                                l = "<span class=\"gp\">%s </span><span class=\"go\">%s" % (p, l[len(t):])
                            else:
                                l = "<span class=\"gp\">%s </span><span class=\"copyable-text\"><span class=\"go\">%s" % (p, l[len(t):])
                                copyable_text = True
                            break
                        
                        t = "<span class=\"gp\">%s</span> " % p
                        if l.startswith(t):
                            if continued_line:                    
                                l = "<span class=\"gp\">%s </span>%s" % (p, l[len(t):])
                            else:
                                l = "<span class=\"gp\">%s </span><span class=\"copyable-text\">%s" % (p, l[len(t):])
                                copyable_text = True
                            break

    #                 print "continuing_line: %s continued_line: %s copyable_text: %s l: %s" % (continuing_line, continued_line, copyable_text, l)
                    if (continued_line and (not continuing_line)) or (not continued_line and not continuing_line and copyable_text):
    #                     print "continued_line: %s continuing_line: %s copyable_text: %s" % (continued_line, continuing_line, copyable_text)
                        # End the copyable-text
                        l += "</span>"
                        copyable_text = False
                    
                new_highlighted.append(l)
                # Set next line status
                continued_line = continuing_line
        else:
            new_highlighted += highlighted.splitlines()

        new_highlighted.append('<!-- tabbed-parsed-literal end -->')                
#         print "\nhighlighted (after):\n%s\n\n" % '\n'.join(new_highlighted)
        return '\n'.join(new_highlighted)
    
    nav_tabs_html = ''
    tab_content_html = ''
    languages = node.get('languages')
    line_counts = node.get('line_counts')
    tabs = node.get('tabs')
    node_mapping = node.get('mapping')
    dependent = node.get('dependent')

    clean_tabs = [str(tab) for tab in tabs]
    clean_tab_links = []
    mapping = {}

    i = 0
    if node_mapping:
        for m in node_mapping:
            m = str(m).lower()
            if m in clean_tab_links:
                i += 1
                m = "%s%d" % (m, i)
            clean_tab_links.append(m)
        for i in range(len(clean_tab_links)):
            mapping[clean_tab_links[i]] = str(node_mapping[i]).lower()
    else:
        # Independent tabs use the tab for the link
        clean_tab_links = [tab.replace(' ', '-').lower() for tab in clean_tabs]
    
    div_name = 'tabbedparsedliteral{0}'.format(TPL_COUNTER)
    fill_div_options = {'div_name': div_name}
    
    if node.get('independent'):
        # Independent node, doesn't participate in clicks with other nodes and has no mapping
        fill_div_options['class'] = 'independent'
        js_options = {'tab_links':clean_tab_links, 'div_name':div_name}
        start_html = INDEPENDENT_JS_TPL.format(**js_options) + DIV_START.format(**fill_div_options)
    else:
        # Dependent node
        fill_div_options['class'] = "dependent-%s" % dependent
        js_options = {'tab_links':clean_tab_links, 
                      'mapping': repr(mapping),
                      'div_name':div_name,
                      'tabSetID':repr(dependent), }
        start_html = DEPENDENT_JS_TPL.format(**js_options) + DIV_START.format(**fill_div_options)

    text_list = node.astext().split('\n')
    offset = 0
    for index in range(len(tabs)):
        lang, lines = languages[index], line_counts[index]
        tab_name, tab_link = clean_tabs[index], clean_tab_links[index]
        start_tag = self.starttag(node, 'div', suffix='', CLASS='highlight-%s' % lang)
        tab_text = text_list[offset:offset + lines]
        offset += lines
        # Strip any leading empty lines
        text = ''
        for line in tab_text:
            if not line and not text:
                continue
            elif not text:
                text = line
            else:
                text += '\n' + line
        highlighted = _highlighter(node, text, lang)
        tab_options = {'active': 'active' if not index else '',
                       'tab_link': tab_link,
                       'tab_name': tab_name,}

        nav_tabs_html += NAV_TABS_ENTRY.format(**tab_options)
        tab_entry_start = TAB_CONTENT_ENTRY_START.format(**tab_options)
        tab_content_html += tab_entry_start + start_tag + highlighted + DIV_END + DIV_DIV_END
                                                    
    nav_tabs_html = NAV_TABS % nav_tabs_html
    tab_content_html = TAB_CONTENT_START + tab_content_html + DIV_END
    self.body.append(start_html + nav_tabs_html + tab_content_html + DIV_END)
    raise nodes.SkipNode

def depart_tpl_html(self, node):
    """Depart a Tabbed Parsed Literal node"""
    # Stub because of SkipNode in visit

def setup(app):
    app.add_directive('tabbed-parsed-literal', TabbedParsedLiteral)
    app.add_node(TabbedParsedLiteralNode, html=(visit_tpl_html, depart_tpl_html))<|MERGE_RESOLUTION|>--- conflicted
+++ resolved
@@ -368,15 +368,11 @@
             block = '\n'.join(line_set).rstrip()
             block = block.replace('\\', '\\\\')
             block = block.replace('\\|', '\\\ |')
-<<<<<<< HEAD
             block = block.replace('*', '\*')
             block = block.replace(' |-', ' \|-')
             block = block.replace('\n|-', '\n\|-')
             block = block.replace(' |+', ' \|+')
             block = block.replace('\n|+', '\n\|+')
-=======
-            block = block.replace('*', '\*')            
->>>>>>> ad82717f
             if not block.endswith('\n'):
                 block += '\n'
             lines.append(block)

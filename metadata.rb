name             'cdap'
maintainer       'Cask Data, Inc.'
maintainer_email 'ops@cask.co'
license          'Apache 2.0'
description      'Installs/Configures Cask Data Application Platform (CDAP)'
long_description IO.read(File.join(File.dirname(__FILE__), 'README.md'))
version          '2.27.0'

<<<<<<< HEAD
%w(apt ark java nodejs ntp yum yum-epel).each do |cb|
  depends cb
end

depends 'hadoop', '>= 2.0.0'
depends 'krb5', '>= 2.2.0'
recommends 'ambari' # ~FC053
=======
%w(ambari apt hadoop java nodejs ntp yum yum-epel).each do |cb|
  depends cb
end

depends 'ark', '< 2.2.0' # Fails saying "owner" isn't a valid attribute

depends 'krb5_utils'
>>>>>>> 82efdf8d

%w(amazon centos debian redhat scientific ubuntu).each do |os|
  supports os
end

source_url 'https://github.com/caskdata/cdap_cookbook' if respond_to?(:source_url)
issues_url 'https://issues.cask.co/browse/COOK/component/10603' if respond_to?(:issues_url)<|MERGE_RESOLUTION|>--- conflicted
+++ resolved
@@ -6,23 +6,13 @@
 long_description IO.read(File.join(File.dirname(__FILE__), 'README.md'))
 version          '2.27.0'
 
-<<<<<<< HEAD
-%w(apt ark java nodejs ntp yum yum-epel).each do |cb|
-  depends cb
-end
-
-depends 'hadoop', '>= 2.0.0'
-depends 'krb5', '>= 2.2.0'
-recommends 'ambari' # ~FC053
-=======
-%w(ambari apt hadoop java nodejs ntp yum yum-epel).each do |cb|
+%w(ambari apt java nodejs ntp yum yum-epel).each do |cb|
   depends cb
 end
 
 depends 'ark', '< 2.2.0' # Fails saying "owner" isn't a valid attribute
-
-depends 'krb5_utils'
->>>>>>> 82efdf8d
+depends 'hadoop', '>= 2.0.0'
+depends 'krb5', '>= 2.2.0'
 
 %w(amazon centos debian redhat scientific ubuntu).each do |os|
   supports os

--- conflicted
+++ resolved
@@ -34,13 +34,8 @@
   @Before
   public void setUp() throws Exception {
     super.setUp();
-<<<<<<< HEAD
-    addModule("keyValueTable", new KeyValueTableModule());
+    addModule("core", new CoreDatasetsModule());
     createInstance("keyValueTable", "test", DatasetProperties.EMPTY);
-=======
-    registerModule("core", CoreDatasetsModule.class);
-    createInstance("keyValueTable", "test", DatasetInstanceProperties.EMPTY);
->>>>>>> 906d402f
     kvTable = getInstance("test");
   }
 

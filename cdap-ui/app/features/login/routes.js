angular.module(PKG.name+'.feature.login')
  .config(function ($stateProvider) {

    /**
     * State Configurations
     */
    $stateProvider

      .state('login', {
        url: '/login?next',
        templateUrl: '/assets/features/login/login.html',
        controller: 'LoginCtrl',
        onEnter: function(MY_CONFIG, myLoadingService, myAuth, $rootScope, MYAUTH_EVENT) {
          if(!MY_CONFIG.securityEnabled) {
            myLoadingService
              .showLoadingIcon()
              .then(function() {
                return myAuth.login({username:'admin'});
              })
              .then(function() {
                myLoadingService.hideLoadingIcon();
              });
          } else {
            if (myAuth.isAuthenticated()) {
              $rootScope.$broadcast(MYAUTH_EVENT.loginSuccess);
            }
          }
        }
      });
  })
  .run(function ($rootScope, $state, $alert, $location, MYAUTH_EVENT, myNamespace, $q, myHelpers) {

    $rootScope.$on(MYAUTH_EVENT.loginSuccess, function onLoginSuccess() {
      // General case: User logs in and we emit login success event.
      // In that case making the namespace list call is un-necessary - we know user session has just begun.
      // Another case: If we are in a nested child state and we hit refresh in the browser
      // We go to login, see if we have token - if we do then emit login success.
      // But that token might be expired and so we need to re-authenticate.
      var defer = $q.defer();
      myNamespace
        .getList()
        .then(
          function success() {
            defer.resolve();
            return defer.promise;
          },
          function error(err) {
            defer.reject(err);
            return defer.promise;
          })
        .then(
          function onValidToken() {
            var next = $state.is('login') && $state.params.next;
            if(next && next.path) {
              next = angular.fromJson(next);
              console.log('After login, will redirect to:', next);
              $location
              .path(next.path);
              // FIXME: This has un-certain behavior. Need to fix this
              // .search(next.search)
              // .replace();
            } else {
              $state.go('overview');
            }
          },
          function onInvalidToken(err) {
            if (myHelpers.objectQuery(err, 'data', 'auth_uri')) {
              $rootScope.$broadcast(MYAUTH_EVENT.sessionTimeout);
              $state.go('login');
            }
          }
        );
    });

  })
  .run(function ($rootScope, $state, $alert, MYAUTH_EVENT, MY_CONFIG, myAlert, myAuth) {

    $rootScope.$on(MYAUTH_EVENT.logoutSuccess, function () {
<<<<<<< HEAD
      $alert({title:'Bye', content:'You are now logged out.', type:'info'});
      $state.go('login');
    });

    $rootScope.$on(MYAUTH_EVENT.notAuthorized, function () {
      myAlert({title:'Authentication error', content:'You are not allowed to access the requested page.', type:'warning'});
    });
=======
      $state.go('login');
    });

    $rootScope.$on(MYAUTH_EVENT.sessionTimeout, function() {
      $alert({
        type: 'danger',
        title: 'Session Timeout',
        message: 'Your current session has timed out. Please login again.'
      });
      myAuth.logout();
    })
>>>>>>> 7abdec06

    if(MY_CONFIG.securityEnabled) {
      angular.forEach([
          {
            event: MYAUTH_EVENT.loginFailed,
            eventType: 'danger',
            title: 'Login Failed',
            message: 'User Authentication failed. Please check username and password'
          },
          {
            event: MYAUTH_EVENT.notAuthenticated,
            eventType: 'danger',
            title: 'Authentication required',
            message: 'This page needs user to be authenticated. Please login to this page.'
          }
<<<<<<< HEAD
          // {
          //   event: MYAUTH_EVENT.loginSuccess,
          //   eventType: 'success',
          //   title: 'Login Success',
          //   message: 'You have been authenticated'
          // }
=======
>>>>>>> 7abdec06
        ],
        function (v) {
          $rootScope.$on(v.event, function () {
            $alert({
              title: v.title,
              content: v.message,
              type: v.eventType
            });
          });
        }
      );
    }

  });<|MERGE_RESOLUTION|>--- conflicted
+++ resolved
@@ -76,15 +76,6 @@
   .run(function ($rootScope, $state, $alert, MYAUTH_EVENT, MY_CONFIG, myAlert, myAuth) {
 
     $rootScope.$on(MYAUTH_EVENT.logoutSuccess, function () {
-<<<<<<< HEAD
-      $alert({title:'Bye', content:'You are now logged out.', type:'info'});
-      $state.go('login');
-    });
-
-    $rootScope.$on(MYAUTH_EVENT.notAuthorized, function () {
-      myAlert({title:'Authentication error', content:'You are not allowed to access the requested page.', type:'warning'});
-    });
-=======
       $state.go('login');
     });
 
@@ -96,7 +87,6 @@
       });
       myAuth.logout();
     })
->>>>>>> 7abdec06
 
     if(MY_CONFIG.securityEnabled) {
       angular.forEach([
@@ -112,15 +102,6 @@
             title: 'Authentication required',
             message: 'This page needs user to be authenticated. Please login to this page.'
           }
-<<<<<<< HEAD
-          // {
-          //   event: MYAUTH_EVENT.loginSuccess,
-          //   eventType: 'success',
-          //   title: 'Login Success',
-          //   message: 'You have been authenticated'
-          // }
-=======
->>>>>>> 7abdec06
         ],
         function (v) {
           $rootScope.$on(v.event, function () {

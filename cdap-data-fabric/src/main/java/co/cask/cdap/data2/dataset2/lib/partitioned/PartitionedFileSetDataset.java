--- conflicted
+++ resolved
@@ -17,12 +17,9 @@
 package co.cask.cdap.data2.dataset2.lib.partitioned;
 
 import co.cask.cdap.api.Predicate;
-<<<<<<< HEAD
-=======
 import co.cask.cdap.api.Transactional;
 import co.cask.cdap.api.TxRunnable;
 import co.cask.cdap.api.annotation.Beta;
->>>>>>> dc0d854d
 import co.cask.cdap.api.annotation.ReadOnly;
 import co.cask.cdap.api.annotation.ReadWrite;
 import co.cask.cdap.api.annotation.WriteOnly;
@@ -811,8 +808,6 @@
     return runtimeArguments;
   }
 
-<<<<<<< HEAD
-=======
   private void enableExplore() {
     ExploreFacade exploreFacade = exploreFacadeProvider.get();
     if (exploreFacade != null) {
@@ -930,7 +925,6 @@
     LOG.info("Added {} partitions, failed to add {} partitions.", successCount.get(), errorCount.get());
   }
 
->>>>>>> dc0d854d
   //------ private helpers below here --------------------------------------------------------------
   @VisibleForTesting
   static byte[] generateRowKey(PartitionKey key, Partitioning partitioning) {

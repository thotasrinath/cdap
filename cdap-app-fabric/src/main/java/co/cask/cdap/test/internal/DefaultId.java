--- conflicted
+++ resolved
@@ -27,8 +27,4 @@
 
   public static final Id.Namespace NAMESPACE = new Id.Namespace(Constants.DEFAULT_NAMESPACE);
   public static final Id.Application APPLICATION = new Id.Application(NAMESPACE, DEFAULT_APPLICATION_ID);
-<<<<<<< HEAD
-  public static final Id.Program PROGRAM = new Id.Program(APPLICATION, type, DEFAULT_PROGRAM_ID);
-=======
->>>>>>> 208474c7
 }
--- conflicted
+++ resolved
@@ -91,17 +91,6 @@
     }
 
     try {
-<<<<<<< HEAD
-      String uriPath = headerInfo.getPath();
-      Pattern metricPattern = Pattern.compile("metrics");
-      Matcher metricMatch = metricPattern.matcher(uriPath);
-
-      if (metricMatch.find()) {
-        service = Constants.Service.METRICS;
-      }
-
-      CacheKey cacheKey = new CacheKey(service, headerInfo);
-=======
       String path = headerInfo.getPath();
       String destService = RouterPathLookup.getRoutingPath(path);
       CacheKey cacheKey;
@@ -112,7 +101,7 @@
         cacheKey = new CacheKey(service, headerInfo);
         LOG.info("Request was routed to: {}", service);
       }
->>>>>>> b1232b54
+
       Discoverable discoverable = discoverableCache.get(cacheKey).pick();
       if (discoverable == null) {
         // Looks like the service is no longer running.

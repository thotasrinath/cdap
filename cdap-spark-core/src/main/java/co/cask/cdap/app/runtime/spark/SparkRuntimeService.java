--- conflicted
+++ resolved
@@ -238,12 +238,8 @@
         }
       }
 
-<<<<<<< HEAD
       final Map<String, String> configs = createSubmitConfigs(sparkJar, tempDir, metricsConfPath, logbackJarName,
-=======
-      final Map<String, String> configs = createSubmitConfigs(tempDir, metricsConfPath, logbackJarName, extraJars,
->>>>>>> 5b04be74
-                                                              contextConfig.isLocal());
+                                                              extraJars, contextConfig.isLocal());
       submitSpark = new Callable<ListenableFuture<RunId>>() {
         @Override
         public ListenableFuture<RunId> call() throws Exception {
@@ -446,11 +442,7 @@
    */
   private Map<String, String> createSubmitConfigs(File sparkJar, File localDir,
                                                   String metricsConfPath, @Nullable String logbackJarName,
-<<<<<<< HEAD
-                                                  boolean localMode) throws Exception {
-=======
-                                                  List<String> extraJarPaths, boolean localMode) {
->>>>>>> 5b04be74
+                                                  List<String> extraJarPaths, boolean localMode) throws Exception {
     Map<String, String> configs = new HashMap<>();
 
     // Make Spark UI runs on random port. By default, Spark UI runs on port 4040 and it will do a sequential search
@@ -491,18 +483,12 @@
         }
       }
 
-<<<<<<< HEAD
       Collections.sort(jarFiles);
       Joiner joiner = Joiner.on(File.pathSeparator).skipNulls();
       String classpath = joiner.join(jarFiles);
+      String extraJarsPath = extraJarPaths.size() == 0 ? null : joiner.join(extraJarPaths);
       String extraClassPath = joiner.join(Paths.get("$PWD", CDAP_LAUNCHER_JAR), classpath,
-                                          Paths.get("$PWD", CDAP_SPARK_JAR, "lib", "*"));
-=======
-      Joiner joiner = Joiner.on(File.pathSeparator).skipNulls();
-      String extraJarsPath = extraJarPaths.size() == 0 ? null : joiner.join(extraJarPaths);
-      String extraClassPath = joiner.join(Paths.get("$PWD", CDAP_LAUNCHER_JAR), cdapCommonJarPath,
                                           Paths.get("$PWD", CDAP_SPARK_JAR, "lib", "*"), extraJarsPath);
->>>>>>> 5b04be74
       if (logbackJarName != null) {
         extraClassPath = logbackJarName + File.pathSeparator + extraClassPath;
       }

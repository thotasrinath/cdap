--- conflicted
+++ resolved
@@ -168,13 +168,9 @@
     if (isLeader.get() && twillController != null) {
       twillController.stopAndWait();
     }
-<<<<<<< HEAD
+
     leaderElection.stopAndWait();
-    zkClientService.stopAndWait();
-=======
-    leaderElection.cancel();
     Services.chainStop(metricsCollectionService, kafkaClientService, zkClientService);
->>>>>>> a52d8d3b
   }
 
   @Override

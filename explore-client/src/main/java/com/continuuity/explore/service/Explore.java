--- conflicted
+++ resolved
@@ -80,7 +80,6 @@
     throws ExploreException, HandleNotFoundException, SQLException;
 
   /**
-<<<<<<< HEAD
    * Fetch a preview of the results of a Hive operation. This can be called only after the state of the operation is
    * {@link QueryStatus.OpStatus#FINISHED}. Two subsequent calls to this methods will return the same list of results.
    * 
@@ -94,19 +93,6 @@
     throws ExploreException, HandleNotFoundException, SQLException;
 
   /**
-   * Cancel a running Hive operation. After the operation moves into a {@link QueryStatus.OpStatus#CANCELED},
-   * {@link #close(QueryHandle)} needs to be called to release resources.
-   *
-   * @param handle handle returned by {@link #execute(String)}.
-   * @throws ExploreException on any error cancelling operation.
-   * @throws HandleNotFoundException when handle is not found.
-   * @throws SQLException if there are errors in the SQL statement.
-   */
-  void cancel(QueryHandle handle) throws ExploreException, HandleNotFoundException, SQLException;
-
-  /**
-=======
->>>>>>> c6abddce
    * Release resources associated with a Hive operation. After this call, handle of the operation becomes invalid.
    *
    * @param handle handle returned by {@link #execute(String)}.

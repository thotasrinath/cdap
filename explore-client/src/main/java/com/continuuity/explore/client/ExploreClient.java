package com.continuuity.explore.client;

import com.continuuity.api.data.batch.RowScannable;
import com.continuuity.explore.service.Explore;
import com.continuuity.explore.service.ExploreException;
import com.continuuity.explore.service.Handle;

/**
 * Explore client discovers explore service, and executes explore commands using the service.
 */
<<<<<<< HEAD
public class ExploreClient implements Explore {
  private static final Logger LOG = LoggerFactory.getLogger(ExploreClient.class);
  private static final Gson GSON = new Gson();

  private static final Type MAP_TYPE_TOKEN = new TypeToken<Map<String, String>>() { }.getType();
  private static final Type COL_DESC_LIST_TYPE = new TypeToken<List<ColumnDesc>>() { }.getType();
  private static final Type ROW_LIST_TYPE = new TypeToken<List<Row>>() { }.getType();

  private final Supplier<EndpointStrategy> endpointStrategySupplier;

  @Inject
  public ExploreClient(final DiscoveryServiceClient discoveryClient) {
    this.endpointStrategySupplier = Suppliers.memoize(new Supplier<EndpointStrategy>() {
      @Override
      public EndpointStrategy get() {
        return new TimeLimitEndpointStrategy(
          new RandomEndpointStrategy(
            discoveryClient.discover(Service.EXPLORE_HTTP_USER_SERVICE)), 3L, TimeUnit.SECONDS);
      }
    });
  }

  @Override
  public Handle execute(String statement) throws ExploreException {
    HttpResponse response = doPost("", GSON.toJson(ImmutableMap.of("query", statement)), null);
    if (HttpResponseStatus.OK.getCode() == response.getResponseCode()) {
      return Handle.fromId(parseResponse(response, "handle"));
    }
    throw new ExploreException("Cannot execute query. Reason: " + getDetails(response));
  }

  @Override
  public Status getStatus(Handle handle) throws ExploreException, HandleNotFoundException {
    HttpResponse response = doGet(String.format("/%s/%s", handle.getHandle(), "status"));
    if (HttpResponseStatus.OK.getCode() == response.getResponseCode()) {
      return parseJson(response, Status.class);
    }
    throw new ExploreException("Cannot get status. Reason: " + getDetails(response));
  }

  @Override
  public List<ColumnDesc> getResultSchema(Handle handle) throws ExploreException, HandleNotFoundException {
    HttpResponse response = doGet(String.format("/%s/%s", handle.getHandle(), "schema"));
    if (HttpResponseStatus.OK.getCode() == response.getResponseCode()) {
      return parseJson(response, COL_DESC_LIST_TYPE);
    }
    throw new ExploreException("Cannot get result schema. Reason: " + getDetails(response));
  }

  @Override
  public List<Row> nextResults(Handle handle, int size) throws ExploreException, HandleNotFoundException {
    HttpResponse response = doPost(String.format("/%s/%s", handle.getHandle(), "next"),
                                   GSON.toJson(ImmutableMap.of("size", size)), null);
    if (HttpResponseStatus.OK.getCode() == response.getResponseCode()) {
      return parseJson(response, ROW_LIST_TYPE);
    }
    throw new ExploreException("Cannot get next results. Reason: " + getDetails(response));
  }

  @Override
  public void cancel(Handle handle) throws ExploreException, HandleNotFoundException {
    HttpResponse response = doPost(String.format("/%s/%s", handle.getHandle(), "cancel"), null, null);
    if (HttpResponseStatus.OK.getCode() == response.getResponseCode()) {
      return;
    }
    throw new ExploreException("Cannot cancel operation. Reason: " + getDetails(response));
  }

  @Override
  public void close(Handle handle) throws ExploreException, HandleNotFoundException {
    HttpResponse response = doDelete(String.format("/%s", handle.getHandle()));
    if (HttpResponseStatus.OK.getCode() == response.getResponseCode()) {
      return;
    }
    throw new ExploreException("Cannot close operation. Reason: " + getDetails(response));
  }

  private String parseResponse(HttpResponse response, String key) throws ExploreException {
    String responseString = new String(response.getResponseBody(), Charsets.UTF_8);
    try {
      Map<String, String> responseMap = GSON.fromJson(responseString, MAP_TYPE_TOKEN);
      if (responseMap.containsKey(key)) {
        return responseMap.get(key);
      }

      String message = String.format("Cannot find key %s in server response: %s", key, responseString);
      LOG.error(message);
      throw new ExploreException(message);
    } catch (JsonSyntaxException e) {
      String message = String.format("Cannot parse server response: %s", responseString);
      LOG.error(message, e);
      throw new ExploreException(message, e);
    } catch (JsonParseException e) {
      String message = String.format("Cannot parse server response as map: %s", responseString);
      LOG.error(message, e);
      throw new ExploreException(message, e);
    }
  }

  private <T> T parseJson(HttpResponse response, Type type) throws ExploreException {
    String responseString = new String(response.getResponseBody(), Charsets.UTF_8);
    try {
      return GSON.fromJson(responseString, type);
    } catch (JsonSyntaxException e) {
      String message = String.format("Cannot parse server response: %s", responseString);
      LOG.error(message, e);
      throw new ExploreException(message, e);
    } catch (JsonParseException e) {
      String message = String.format("Cannot parse server response as map: %s", responseString);
      LOG.error(message, e);
      throw new ExploreException(message, e);
    }
  }

  private HttpResponse doGet(String resource) throws ExploreException {
    return doRequest(resource, "GET", null, null, null);
  }

  private HttpResponse doPost(String resource, String body, Map<String, String> headers) throws ExploreException {
    return doRequest(resource, "POST", headers, body, null);
  }

  private HttpResponse doDelete(String resource) throws ExploreException {
    return doRequest(resource, "DELETE", null, null, null);
  }

  private HttpResponse doRequest(String resource, String requestMethod,
                                 @Nullable Map<String, String> headers,
                                 @Nullable String body,
                                 @Nullable InputStream bodySrc) throws ExploreException {
    String resolvedUrl = resolve(resource);
    try {
      URL url = new URL(resolvedUrl);
      return HttpRequests.doRequest(requestMethod, url, headers, body, bodySrc);
    } catch (IOException e) {
      throw new ExploreException(
        String.format("Error connecting to Explore Service at %s while doing %s with headers %s and body %s",
                      resolvedUrl, requestMethod,
                      headers == null ? "null" : Joiner.on(",").withKeyValueSeparator("=").join(headers),
                      body == null ? bodySrc : body), e);
    }
  }

  private String getDetails(HttpResponse response) {
    return String.format("Response code: %s, message:'%s', body: '%s'",
                         response.getResponseCode(), response.getResponseMessage(),
                         response.getResponseBody() == null ?
                           "null" : new String(response.getResponseBody(), Charsets.UTF_8));

  }

  private String resolve(String resource) {
    EndpointStrategy endpointStrategy = this.endpointStrategySupplier.get();
    if (endpointStrategy == null) {
      String message = String.format("Cannot discover service %s", Service.EXPLORE_HTTP_USER_SERVICE);
      LOG.error(message);
      throw new RuntimeException(message);
    }

    InetSocketAddress addr = endpointStrategy.pick().getSocketAddress();
    return String.format("http://%s:%s%s/data/queries%s", addr.getHostName(), addr.getPort(),
                         Constants.Gateway.GATEWAY_VERSION, resource);
  }
=======
public interface ExploreClient extends Explore {

  /**
   * Enables ad-hoc exploration of the given {@link RowScannable}.
   * @param datasetInstance dataset instance name.
   */
  Handle enableExplore(String datasetInstance) throws ExploreException;

  /**
   * Disable ad-hoc exploration of the given {@link RowScannable}.
   * @param datasetInstance dataset instance name.
   */
  Handle disableExplore(String datasetInstance) throws ExploreException;
>>>>>>> e8ba32b4
}<|MERGE_RESOLUTION|>--- conflicted
+++ resolved
@@ -8,171 +8,6 @@
 /**
  * Explore client discovers explore service, and executes explore commands using the service.
  */
-<<<<<<< HEAD
-public class ExploreClient implements Explore {
-  private static final Logger LOG = LoggerFactory.getLogger(ExploreClient.class);
-  private static final Gson GSON = new Gson();
-
-  private static final Type MAP_TYPE_TOKEN = new TypeToken<Map<String, String>>() { }.getType();
-  private static final Type COL_DESC_LIST_TYPE = new TypeToken<List<ColumnDesc>>() { }.getType();
-  private static final Type ROW_LIST_TYPE = new TypeToken<List<Row>>() { }.getType();
-
-  private final Supplier<EndpointStrategy> endpointStrategySupplier;
-
-  @Inject
-  public ExploreClient(final DiscoveryServiceClient discoveryClient) {
-    this.endpointStrategySupplier = Suppliers.memoize(new Supplier<EndpointStrategy>() {
-      @Override
-      public EndpointStrategy get() {
-        return new TimeLimitEndpointStrategy(
-          new RandomEndpointStrategy(
-            discoveryClient.discover(Service.EXPLORE_HTTP_USER_SERVICE)), 3L, TimeUnit.SECONDS);
-      }
-    });
-  }
-
-  @Override
-  public Handle execute(String statement) throws ExploreException {
-    HttpResponse response = doPost("", GSON.toJson(ImmutableMap.of("query", statement)), null);
-    if (HttpResponseStatus.OK.getCode() == response.getResponseCode()) {
-      return Handle.fromId(parseResponse(response, "handle"));
-    }
-    throw new ExploreException("Cannot execute query. Reason: " + getDetails(response));
-  }
-
-  @Override
-  public Status getStatus(Handle handle) throws ExploreException, HandleNotFoundException {
-    HttpResponse response = doGet(String.format("/%s/%s", handle.getHandle(), "status"));
-    if (HttpResponseStatus.OK.getCode() == response.getResponseCode()) {
-      return parseJson(response, Status.class);
-    }
-    throw new ExploreException("Cannot get status. Reason: " + getDetails(response));
-  }
-
-  @Override
-  public List<ColumnDesc> getResultSchema(Handle handle) throws ExploreException, HandleNotFoundException {
-    HttpResponse response = doGet(String.format("/%s/%s", handle.getHandle(), "schema"));
-    if (HttpResponseStatus.OK.getCode() == response.getResponseCode()) {
-      return parseJson(response, COL_DESC_LIST_TYPE);
-    }
-    throw new ExploreException("Cannot get result schema. Reason: " + getDetails(response));
-  }
-
-  @Override
-  public List<Row> nextResults(Handle handle, int size) throws ExploreException, HandleNotFoundException {
-    HttpResponse response = doPost(String.format("/%s/%s", handle.getHandle(), "next"),
-                                   GSON.toJson(ImmutableMap.of("size", size)), null);
-    if (HttpResponseStatus.OK.getCode() == response.getResponseCode()) {
-      return parseJson(response, ROW_LIST_TYPE);
-    }
-    throw new ExploreException("Cannot get next results. Reason: " + getDetails(response));
-  }
-
-  @Override
-  public void cancel(Handle handle) throws ExploreException, HandleNotFoundException {
-    HttpResponse response = doPost(String.format("/%s/%s", handle.getHandle(), "cancel"), null, null);
-    if (HttpResponseStatus.OK.getCode() == response.getResponseCode()) {
-      return;
-    }
-    throw new ExploreException("Cannot cancel operation. Reason: " + getDetails(response));
-  }
-
-  @Override
-  public void close(Handle handle) throws ExploreException, HandleNotFoundException {
-    HttpResponse response = doDelete(String.format("/%s", handle.getHandle()));
-    if (HttpResponseStatus.OK.getCode() == response.getResponseCode()) {
-      return;
-    }
-    throw new ExploreException("Cannot close operation. Reason: " + getDetails(response));
-  }
-
-  private String parseResponse(HttpResponse response, String key) throws ExploreException {
-    String responseString = new String(response.getResponseBody(), Charsets.UTF_8);
-    try {
-      Map<String, String> responseMap = GSON.fromJson(responseString, MAP_TYPE_TOKEN);
-      if (responseMap.containsKey(key)) {
-        return responseMap.get(key);
-      }
-
-      String message = String.format("Cannot find key %s in server response: %s", key, responseString);
-      LOG.error(message);
-      throw new ExploreException(message);
-    } catch (JsonSyntaxException e) {
-      String message = String.format("Cannot parse server response: %s", responseString);
-      LOG.error(message, e);
-      throw new ExploreException(message, e);
-    } catch (JsonParseException e) {
-      String message = String.format("Cannot parse server response as map: %s", responseString);
-      LOG.error(message, e);
-      throw new ExploreException(message, e);
-    }
-  }
-
-  private <T> T parseJson(HttpResponse response, Type type) throws ExploreException {
-    String responseString = new String(response.getResponseBody(), Charsets.UTF_8);
-    try {
-      return GSON.fromJson(responseString, type);
-    } catch (JsonSyntaxException e) {
-      String message = String.format("Cannot parse server response: %s", responseString);
-      LOG.error(message, e);
-      throw new ExploreException(message, e);
-    } catch (JsonParseException e) {
-      String message = String.format("Cannot parse server response as map: %s", responseString);
-      LOG.error(message, e);
-      throw new ExploreException(message, e);
-    }
-  }
-
-  private HttpResponse doGet(String resource) throws ExploreException {
-    return doRequest(resource, "GET", null, null, null);
-  }
-
-  private HttpResponse doPost(String resource, String body, Map<String, String> headers) throws ExploreException {
-    return doRequest(resource, "POST", headers, body, null);
-  }
-
-  private HttpResponse doDelete(String resource) throws ExploreException {
-    return doRequest(resource, "DELETE", null, null, null);
-  }
-
-  private HttpResponse doRequest(String resource, String requestMethod,
-                                 @Nullable Map<String, String> headers,
-                                 @Nullable String body,
-                                 @Nullable InputStream bodySrc) throws ExploreException {
-    String resolvedUrl = resolve(resource);
-    try {
-      URL url = new URL(resolvedUrl);
-      return HttpRequests.doRequest(requestMethod, url, headers, body, bodySrc);
-    } catch (IOException e) {
-      throw new ExploreException(
-        String.format("Error connecting to Explore Service at %s while doing %s with headers %s and body %s",
-                      resolvedUrl, requestMethod,
-                      headers == null ? "null" : Joiner.on(",").withKeyValueSeparator("=").join(headers),
-                      body == null ? bodySrc : body), e);
-    }
-  }
-
-  private String getDetails(HttpResponse response) {
-    return String.format("Response code: %s, message:'%s', body: '%s'",
-                         response.getResponseCode(), response.getResponseMessage(),
-                         response.getResponseBody() == null ?
-                           "null" : new String(response.getResponseBody(), Charsets.UTF_8));
-
-  }
-
-  private String resolve(String resource) {
-    EndpointStrategy endpointStrategy = this.endpointStrategySupplier.get();
-    if (endpointStrategy == null) {
-      String message = String.format("Cannot discover service %s", Service.EXPLORE_HTTP_USER_SERVICE);
-      LOG.error(message);
-      throw new RuntimeException(message);
-    }
-
-    InetSocketAddress addr = endpointStrategy.pick().getSocketAddress();
-    return String.format("http://%s:%s%s/data/queries%s", addr.getHostName(), addr.getPort(),
-                         Constants.Gateway.GATEWAY_VERSION, resource);
-  }
-=======
 public interface ExploreClient extends Explore {
 
   /**
@@ -186,5 +21,4 @@
    * @param datasetInstance dataset instance name.
    */
   Handle disableExplore(String datasetInstance) throws ExploreException;
->>>>>>> e8ba32b4
 }